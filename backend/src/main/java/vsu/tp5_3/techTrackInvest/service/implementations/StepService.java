--- conflicted
+++ resolved
@@ -26,12 +26,7 @@
     //для этого отдельный сервис
     @NeedTest
     @Transactional
-<<<<<<< HEAD
-    public StepValidationResult validateAndExecuteStep() {
-
-=======
     public StepValidationResult validateStep() {
->>>>>>> f4277755
         // учитывать переменную степ каунт
         Session session = userRepository.findByEmail(SecurityContextHolder.getContext().getAuthentication().getName())
                 .get().getSessions().getLast();
