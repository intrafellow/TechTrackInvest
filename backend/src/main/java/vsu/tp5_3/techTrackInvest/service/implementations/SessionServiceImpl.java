--- conflicted
+++ resolved
@@ -25,8 +25,11 @@
 
 import java.sql.Timestamp;
 import java.util.ArrayList;
+import java.util.Collections;
 import java.util.List;
 import java.util.Optional;
+import java.util.concurrent.ThreadLocalRandom;
+import java.util.stream.Collectors;
 
 @Service
 @RequiredArgsConstructor
@@ -88,12 +91,6 @@
             session.getCurrentDisplayedConferences().addAll(newCurrentDisplayedConferences);
         } else {
             session.setCurrentDisplayedConferences(newCurrentDisplayedConferences);
-<<<<<<< HEAD
-        }
-
-
-        List<CurrentDisplayedStartup> startups = getRandomStartupsIntoNiche(1, "niche-2")
-=======
         }*/
         List<CurrentDisplayedConference> currentDisplayedConferences = new ArrayList<>();
         List<CurrentDisplayedConference> niche1C = conferenceService.getRandomConferencesByNiche(2, "niche-1", session);
@@ -107,7 +104,6 @@
         session.setCurrentDisplayedConferences(currentDisplayedConferences);
 
         /*List<CurrentDisplayedStartup> startups = getRandomStartupsIntoNiche(1, "niche-1", session)
->>>>>>> 3cc55259
                 .stream().map(startupMongo -> convertToDisplayedStartup(startupMongo, session)).toList();
         if (session.getCurrentDisplayedStartups() != null) {
             session.getCurrentDisplayedStartups().clear();
@@ -151,7 +147,7 @@
     }
 
     @NeedTest
-    public List<StartupMongo> getRandomStartupsIntoNiche(int count, String nicheId) {
+    public List<StartupMongo> getRandomStartupsIntoNiche(int count, String nicheId, Session session) {
         Pageable pageable = PageRequest.of(0, count);
 
         return startupMongoRepository.findRandomStartupsByNiche(nicheId, count);
@@ -176,6 +172,11 @@
         return List.of();
     }
 
+    @Override
+    public List<StartupMongo> getRandomStartupsIntoNiche(int count, String nicheId) {
+        return List.of();
+    }
+
     public CurrentDisplayedConference convertToDisplayedConference(ConferenceMongo mongoConf, Session session) {
         CurrentDisplayedConference displayed = new CurrentDisplayedConference();
         displayed.setResourceId(mongoConf.getId());
