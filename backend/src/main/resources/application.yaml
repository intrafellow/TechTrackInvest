--- conflicted
+++ resolved
@@ -10,15 +10,7 @@
     show-sql: true
   data:
     mongodb:
-<<<<<<< HEAD
       uri: ${MONGO_URI}
-=======
-      uri: ${MONGO_URI}
-  autoconfigure:
-    exclude:
-      - org.springframework.boot.autoconfigure.jdbc.DataSourceAutoConfiguration
-      - org.springframework.boot.autoconfigure.orm.jpa.HibernateJpaAutoConfiguration
 jwt:
   secret: apppapdfsdlflksajgllhfjghdklfjhdfshhfghdjghfdjgfcdfdtrfdshfgshgsdgfdhsfdsredsretfdcxgfhdsfhgsdh
-  lifetime: 180m
->>>>>>> e1a083fb
+  lifetime: 180m